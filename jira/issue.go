--- conflicted
+++ resolved
@@ -128,12 +128,8 @@
 
 // Approved returns true if all approvals are true
 func (a *IssueApprovals) Approved() bool {
-<<<<<<< HEAD
-	return a.Development == true && a.Product == true && a.Quality == true && a.Experience == true && a.Documentation == true //&& a.Support == true
-=======
 	return a.Development == true && a.Product == true && a.Quality == true && a.Experience == true && a.Documentation == true
 	//return a.Development == true && a.Product == true && a.Quality == true && a.Experience == true && a.Documentation == true && a.Support == true
->>>>>>> b8dbd015
 }
 
 // IsActive returns true if the issue is currently worked on
